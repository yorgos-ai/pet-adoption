## Pre-requisites

This document contains detailed instructions on how to do the initial set up that is required before you can build the project services and run the code.

### 1. Create an IAM user
Create an AWS IAM user and grant administrator access to that role. Ensure to save the `AWS_SECRET_ACCESS_KEY` and `AWS_ACCESS_KEY_ID` of the IAM role you created, as these will be used to configure the AWS profile for that role.

Detailed instructions can be found [here](https://docs.aws.amazon.com/IAM/latest/UserGuide/id_users_create.html).

### 2. Create an EC2 instance
Log in to the AWS console using the IAM role you created in the previous step. Navigate to the EC2 service, click on `Instances`, and then `Launch an instance`.
1. Add a name for your EC2 instance.
2. Go to the Ubuntu OS images and, from the dropdown menu, select the `Ubuntu Server 22.04` image.
3. Select `t2.xlarge` as the instance type.
4. On the `Key pair (login) panel`, click on `Create a new key pair`. Enter a name for your .pem file and then click on Create key pair. Save the .pem file on your local machine; you will need it later to connect from your local machine to the remote EC2 instance using SSH.
5. On the `Configure storage` panel, edit the amount of disk storage to 30 GiB.
6. Click on `Launch instance`. The EC2 instance will be launched and started automatically.

### 3. Configure SSH
Configure SSH to be able to access the EC2 instance from your local machine using VS Code.
In your local machine, navigate to the .ssh folder.

1. Copy the .pem file you downloaded in the previous step to the .ssh directory of your local machine.
2. Create a file named `config`.
3. Add the following settings in the `config` file:
```
Host <the name of the EC2 instance you created>
    HostName <the Public IPv4 address of the EC2 instance>
    User ubuntu
    IdentityFile <the path to the .pem file on your local machine>
    StrictHostKeyChecking no
```
The final `config` file should look something like this:
```
Host ec2-host
    HostName 53.49.1.145
    User ubuntu
    IdentityFile c://Users/<your user name>/.ssh/example.pem
    StrictHostKeyChecking no
```

4. Open VS code in your local machine and install the `SSH remote` extension.
5. After the extension is installed, click on `Remote` and then `Connect to Host` and select the name of host you created in the config file (for example `ec2-host`).

### 4. Create S3 buckets
This project uses two S3 buckets. The `pet-adoption-mlops` is a general purpose S3 bucket for storing data artifacts and monitoring metrics. The second S3 bucket `mlflow-artifacts-pet-adoption` is the artifact folder of the MLflow tracking server.

In the AWS console, navigate to the `S3` service and create the following S3 buckets:
- pet-adoption-mlops
- mlflow-artifacts-pet-adoption

> [!NOTE]
> The name of the S3 buckets should be unique within an AWS region. You can add a suffix like `-test` or something similar on the S3 bucket names to make them unique.

### 5. Clone the project repository using HTTPS
<<<<<<< HEAD
Open VS code in your local machine and connect to the EC2 instance using SSH.
<ins>Open a new terminal</ins> and copy paste the following command:
=======
Go to VS code which is connected with SSH to the EC2 instance, <ins>open a new terminal</ins> and copy paste the following command:
>>>>>>> 06f5632c
```
git clone https://github.com/yorgos-ai/pet-adoption.git && \
cd pet-adoption/ && code .
```
A new VS code window will pop up and the repository files and folders should be visible in the left panel.

### 6. Create a `.env` file
This project uses a .env file to store credentials and other environment variables. These environment variables are loaded at run time using the `dotenv` Python package.

Rename the `.env.example` file to `.env` and change the name of the S3 buckets to the names you used in step 4.

### 7. Run the initial setup script.
Install `make` in your EC2 instance to be able to execute make commands.
```
sudo apt update && sudo apt install make
```

Once the installation is finished, run the set up script.
```
make init_setup
```

This make command executes the [set_up.sh](pet_adoption/scripts/set_up.sh) script which performs the following steps:
- Installs the AWS CLI
- Installs Docker
- Installs Docker Compose
- Installs and configures Pyenv
- Installs and configures Poetry

> [!NOTE]
> During the execution of the set_up.sh script, you might be prompted to restart some services. Press Enter and the script will continue.

### 8. Install Python dependencies
<ins>Open a new terminal and execute the following command</ins>:
```
make env_setup
```
This make command installs Python 3.0.12 using Pyenv, creates a Poetry environment and installs all the necessary Python packages used in this project.

### 9. Configure AWS credentials
Set up your AWS profile by adding your `AWS_SECRET_ACCESS_KEY` and `AWS_ACCESS_KEY_ID` from [step 1](#1-create-an-iam-user) to your AWS profile. These credentials will be automatically used to authenticate your IAM role and be able access AWS services from your EC2 instance.

```
aws configure --profile mlops-zoomcamp
```
Copy-paste the secret access key and the access key id to the terminal. Also, add your AWS region as the default region in your AWS profile and set the default output format to json. Your AWS profile should look something like this:
```
AWS Access Key ID: XXXXXXXXX
AWS Secret Access Key: XXXXXXXXX
Default region name: eu-west-1
Default output format: json
<<<<<<< HEAD
```
> [!IMPORTANT]
> Note that we are creating a named AWS profile called `mlops-zoomcamp`. The name of the AWS profile is stored in the .env file as an environment variable, which is loaded at run time.
=======
```
>>>>>>> 06f5632c
<|MERGE_RESOLUTION|>--- conflicted
+++ resolved
@@ -53,12 +53,10 @@
 > The name of the S3 buckets should be unique within an AWS region. You can add a suffix like `-test` or something similar on the S3 bucket names to make them unique.
 
 ### 5. Clone the project repository using HTTPS
-<<<<<<< HEAD
+
 Open VS code in your local machine and connect to the EC2 instance using SSH.
 <ins>Open a new terminal</ins> and copy paste the following command:
-=======
-Go to VS code which is connected with SSH to the EC2 instance, <ins>open a new terminal</ins> and copy paste the following command:
->>>>>>> 06f5632c
+
 ```
 git clone https://github.com/yorgos-ai/pet-adoption.git && \
 cd pet-adoption/ && code .
@@ -110,10 +108,7 @@
 AWS Secret Access Key: XXXXXXXXX
 Default region name: eu-west-1
 Default output format: json
-<<<<<<< HEAD
 ```
+
 > [!IMPORTANT]
-> Note that we are creating a named AWS profile called `mlops-zoomcamp`. The name of the AWS profile is stored in the .env file as an environment variable, which is loaded at run time.
-=======
-```
->>>>>>> 06f5632c
+> Note that we are creating a named AWS profile called `mlops-zoomcamp`. The name of the AWS profile is stored in the .env file as an environment variable, which is loaded at run time.